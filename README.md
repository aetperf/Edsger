
![Tests Status](https://github.com/aetperf/edsger/actions/workflows/tests.yml/badge.svg?branch=release)
[![codecov](https://codecov.io/gh/aetperf/edsger/branch/release/graph/badge.svg)](https://codecov.io/gh/aetperf/edsger)
[![PyPI version](https://img.shields.io/pypi/v/edsger.svg)](https://pypi.org/project/edsger/)
[![Downloads](https://static.pepy.tech/badge/edsger)](https://pepy.tech/project/edsger)
[![Python 3.9 | 3.10 | 3.11 | 3.12 | 3.13](https://img.shields.io/badge/python-3.9%20%7C%203.10%20%7C%203.11%20%7C%203.12%20%7C%203.13-blue)](https://pypi.org/project/edsger/)
[![Code style: black](https://img.shields.io/badge/code%20style-black-000000.svg)](https://github.com/psf/black)
[![Cython lint: cython-lint](https://img.shields.io/badge/cython--lint-enabled-brightgreen.svg)](https://github.com/MarcoGorelli/cython-lint)
[![License: MIT](https://img.shields.io/badge/License-MIT-yellow.svg)](https://opensource.org/licenses/MIT)

# Edsger

*Graph algorithms in Cython*

Welcome to our Python library for graph algorithms. So far, the library only includes Dijkstra's algorithm but we should add a range of common path algorithms later. It is also open-source and easy to integrate with other Python libraries. To get started, simply install the library using pip, and import it into your Python project.

Documentation : [https://edsger.readthedocs.io/en/latest/](https://edsger.readthedocs.io/en/latest/)

## Small example : Dijkstra's Algorithm

To use Dijkstra's algorithm, you can import the `Dijkstra` class from the `path` module. The function takes a graph and a source node as input, and returns the shortest path from the source node to all other nodes in the graph.

```python
import pandas as pd

from edsger.path import Dijkstra

# Create a DataFrame with the edges of the graph
edges = pd.DataFrame({
    'tail': [0, 0, 1, 2, 2, 3],
    'head': [1, 2, 2, 3, 4, 4],
    'weight': [1, 4, 2, 1, 3, 1]
})
edges
```

|    |   tail |   head |   weight |
|---:|-------:|-------:|---------:|
|  0 |      0 |      1 |        1 |
|  1 |      0 |      2 |        4 |
|  2 |      1 |      2 |        2 |
|  3 |      2 |      3 |        1 |
|  4 |      2 |      4 |        3 |
|  5 |      3 |      4 |        1 |


```python
# Initialize the Dijkstra object
dijkstra = Dijkstra(edges)

# Run the algorithm from a source vertex
shortest_paths = dijkstra.run(vertex_idx=0)
print("Shortest paths:", shortest_paths)
```

    Shortest paths: [0. 1. 3. 4. 5.]

We get the shortest paths from the source node 0 to all other nodes in the graph. The output is an array with the shortest path length to each node. A path length is the sum of the weights of the edges in the path.

<<<<<<< HEAD
=======

## Why Use Edsger?

Edsger is designed to be **dataframe-friendly**, providing seamless integration with pandas workflows for graph algorithms. Also it is rather efficient. Our benchmarks on the USA road network (23.9M vertices, 57.7M edges) demonstrate nice performance:

![Dijkstra Performance Comparison](scripts/dijkstra_benchmark_comparison.png)

*Benchmark performed on Intel i9-12900H laptop.*


>>>>>>> 34d132b4
## Contributing

We welcome contributions to the Edsger library. If you have any suggestions, bug reports, or feature requests, please open an issue on our [GitHub repository](https://github.com/aetperf/Edsger).

## License

Edsger is licensed under the MIT License. See the LICENSE file for more details.

## Contact

For any questions or inquiries, please contact François Pacull at [francois.pacull@architecture-performance.fr](mailto:francois.pacull@architecture-performance.fr).<|MERGE_RESOLUTION|>--- conflicted
+++ resolved
@@ -57,9 +57,6 @@
 
 We get the shortest paths from the source node 0 to all other nodes in the graph. The output is an array with the shortest path length to each node. A path length is the sum of the weights of the edges in the path.
 
-<<<<<<< HEAD
-=======
-
 ## Why Use Edsger?
 
 Edsger is designed to be **dataframe-friendly**, providing seamless integration with pandas workflows for graph algorithms. Also it is rather efficient. Our benchmarks on the USA road network (23.9M vertices, 57.7M edges) demonstrate nice performance:
@@ -68,8 +65,6 @@
 
 *Benchmark performed on Intel i9-12900H laptop.*
 
-
->>>>>>> 34d132b4
 ## Contributing
 
 We welcome contributions to the Edsger library. If you have any suggestions, bug reports, or feature requests, please open an issue on our [GitHub repository](https://github.com/aetperf/Edsger).
