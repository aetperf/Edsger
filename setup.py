--- conflicted
+++ resolved
@@ -111,20 +111,8 @@
         define_macros=[("NPY_NO_DEPRECATED_API", "NPY_1_7_API_VERSION")],
     ),
     Extension(
-<<<<<<< HEAD
-        "edsger.fifo_queue",
-        ["src/edsger/fifo_queue.pyx"],
-        extra_compile_args=extra_compile_args,
-        extra_link_args=extra_link_args,
-        define_macros=[("NPY_NO_DEPRECATED_API", "NPY_1_7_API_VERSION")],
-    ),
-    Extension(
-        "edsger.bfs_reorder",
-        ["src/edsger/bfs_reorder.pyx"],
-=======
         "edsger.bellman_ford",
         ["src/edsger/bellman_ford.pyx"],
->>>>>>> 3e5c121f
         extra_compile_args=extra_compile_args,
         extra_link_args=extra_link_args,
         define_macros=[("NPY_NO_DEPRECATED_API", "NPY_1_7_API_VERSION")],
