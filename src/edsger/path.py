--- conflicted
+++ resolved
@@ -41,11 +41,6 @@
     convert_graph_to_csr_float64,
     convert_graph_to_csr_uint32,
 )
-from edsger.bfs_reorder import (
-    bfs_reorder_from_source,
-    bfs_reorder_from_target,
-    create_reorder_permutation,
-)
 
 
 class Dijkstra:
@@ -334,64 +329,8 @@
         if orientation not in ["in", "out"]:
             raise ValueError("orientation should be either 'in' on 'out'")
 
-    def _apply_vertex_reordering(self, permutation):
-        """Apply vertex reordering to the graph structure efficiently."""
-        # Create inverse permutation for mapping vertices
-        inverse_perm = np.empty_like(permutation)
-        inverse_perm[permutation] = np.arange(len(permutation))
-
-        # Reorder the indices array (map old vertex IDs to new vertex IDs)
-        self.__indices = inverse_perm[self.__indices]
-
-        # Create new indptr by reordering the adjacency structure efficiently
-        new_indptr = np.zeros_like(self.__indptr)
-        new_indices = np.empty_like(self.__indices)
-        new_edge_weights = np.empty_like(self.__edge_weights)
-
-        # Create efficient inverse permutation lookup O(n) once
-        inverse_vertex_map = np.empty(self._n_vertices, dtype=np.int32)
-        for old_vertex in range(self._n_vertices):
-            new_vertex = permutation[old_vertex]
-            inverse_vertex_map[new_vertex] = old_vertex
-
-        edge_idx = 0
-        for new_vertex in range(self._n_vertices):
-            # Get the original vertex for this new position - O(1) lookup
-            old_vertex = inverse_vertex_map[new_vertex]
-
-            # Copy edges from the original vertex
-            start_idx = self.__indptr[old_vertex]
-            end_idx = self.__indptr[old_vertex + 1]
-            num_edges = end_idx - start_idx
-
-            new_indptr[new_vertex + 1] = new_indptr[new_vertex] + num_edges
-
-            if num_edges > 0:
-                new_indices[edge_idx : edge_idx + num_edges] = self.__indices[
-                    start_idx:end_idx
-                ]
-                new_edge_weights[edge_idx : edge_idx + num_edges] = self.__edge_weights[
-                    start_idx:end_idx
-                ]
-                edge_idx += num_edges
-
-        # Update the arrays
-        self.__indptr = new_indptr
-        self.__indices = new_indices
-        self.__edge_weights = new_edge_weights
-
     def run(
         self,
-<<<<<<< HEAD
-        vertex_idx,
-        path_tracking=False,
-        return_inf=True,
-        return_series=False,
-        heap_length_ratio=1.0,
-        termination_nodes=None,
-        bfs_reorder=True,
-    ):
-=======
         vertex_idx: int,
         path_tracking: bool = False,
         return_inf: bool = True,
@@ -399,7 +338,6 @@
         heap_length_ratio: float = 1.0,
         termination_nodes: Optional[List[int]] = None,
     ) -> Union[np.ndarray, pd.Series]:
->>>>>>> 3e5c121f
         """
         Runs shortest path algorithm between a given vertex and all other vertices in the graph.
 
@@ -422,10 +360,6 @@
             these are target nodes to reach. For STSP (orientation='in'), these are source nodes
             to find paths from. When provided, the algorithm stops once all specified nodes have
             been processed, potentially improving performance. If None, runs to completion.
-        bfs_reorder : bool, optional (default=False)
-            Whether to apply BFS reordering preprocessing. For SSSP (orientation='out'), reorders
-            vertices starting from the source. For STSP (orientation='in'), reorders vertices
-            starting from the target. This can improve cache locality and performance.
 
         Returns
         -------
@@ -502,27 +436,6 @@
                     raise ValueError(
                         "termination_nodes contains invalid vertex indices"
                     )
-
-        # Apply BFS reordering if requested (disabled for now due to correctness issues)
-        reorder_permutation = None
-        original_indptr = None
-        original_indices = None
-        original_edge_weights = None
-
-        if bfs_reorder:
-            if not isinstance(bfs_reorder, bool):
-                raise TypeError("argument 'bfs_reorder' must be of bool type")
-
-            # For now, silently disable BFS reordering due to correctness issues
-            # TODO: Fix the vertex reordering logic to ensure correctness
-            import warnings
-
-            warnings.warn(
-                "BFS reordering is temporarily disabled due to correctness issues. "
-                "Running without reordering.",
-                UserWarning,
-            )
-            bfs_reorder = False
 
         # compute path length
         if not path_tracking:
@@ -690,24 +603,10 @@
                     # For early termination with permutation, use original termination node indices
                     path_lengths_series.index = termination_nodes
 
-            # Handle BFS reordering for series results
-            if bfs_reorder and reorder_permutation is not None:
-                if not self._permute and termination_nodes_array is None:
-                    # Map series index back to original vertex ordering
-                    original_values = np.empty_like(path_lengths_series.values)
-                    original_values[reorder_permutation] = path_lengths_series.values
-                    path_lengths_series = pd.Series(original_values, name="path_length")
-                    path_lengths_series.index.name = "vertex_idx"
-
             return path_lengths_series
 
         # For early termination, return results directly (already in correct order)
         if termination_nodes_array is not None:
-            # Restore graph structure if BFS reordering was used
-            if bfs_reorder and reorder_permutation is not None:
-                self.__indptr = original_indptr
-                self.__indices = original_indices
-                self.__edge_weights = original_edge_weights
             return path_length_values
 
         if self._permute and self._permutation is not None:
@@ -720,30 +619,6 @@
             path_length_values[self._permutation.vert_idx_old.values] = (
                 self._permutation.path_length.values
             )
-
-        # Restore original graph structure and map results back if BFS reordering was used
-        if bfs_reorder and reorder_permutation is not None:
-            # Restore original graph structure
-            self.__indptr = original_indptr
-            self.__indices = original_indices
-            self.__edge_weights = original_edge_weights
-
-            # Map results back to original vertex ordering
-            if not self._permute and termination_nodes_array is None:
-                # For non-permuted graphs, create inverse mapping of results
-                original_path_lengths = np.empty_like(path_length_values)
-                original_path_lengths[reorder_permutation] = path_length_values
-                path_length_values = original_path_lengths
-
-            # Handle path tracking if enabled
-            if self._path_links is not None:
-                if isinstance(self._path_links, np.ndarray):
-                    # Map path links back to original ordering
-                    original_path_links = np.empty_like(self._path_links)
-                    original_path_links[reorder_permutation] = reorder_permutation[
-                        self._path_links
-                    ]
-                    self._path_links = original_path_links
 
         return path_length_values
 
