""" 
An implementation of Dijkstra's algorithm.
    
author : Francois Pacull
copyright : Architecture & Performance
email: francois.pacull@architecture-performance.fr
license : MIT
"""

cimport numpy as cnp

from edsger.commons cimport (
    DTYPE_INF, UNLABELED, SCANNED, DTYPE_t, ElementState)
cimport edsger.pq_bin_dec_0b as pq  # priority queue


cpdef cnp.ndarray compute_sssp(
    cnp.uint32_t[::1] csr_indptr,
    cnp.uint32_t[::1] csr_indices,
    DTYPE_t[::1] csr_data,
    int source_vert_idx,
    int vertex_count):
    """ 
    Compute single-source shortest path (from one vertex to all vertices)
    using the pq_bin_dec_0b priority queue.

    Does not return predecessors.

    input
    =====
    * cnp.uint32_t[::1] csr_indices : indices in the CSR format
    * cnp.uint32_t[::1] csr_indptr : pointers in the CSR format
    * DTYPE_t[::1] csr_data :  data (edge weights) in the CSR format
    * int source_vert_idx : source vertex index
    * int vertex_count : vertex count

    output
    ======
    * cnp.ndarray : shortest path length for each vertex
    """

    cdef:
        size_t tail_vert_idx, head_vert_idx, idx
        DTYPE_t tail_vert_val, head_vert_val
        pq.PriorityQueue pqueue
        ElementState vert_state
        size_t source = <size_t>source_vert_idx

    with nogil:

        # initialization of the heap elements 
        # all nodes have INFINITY key and UNLABELED state
        pq.init_pqueue(&pqueue, <size_t>vertex_count, <size_t>vertex_count)

        # the key is set to zero for the source vertex,
        # which is inserted into the heap
        pq.insert(&pqueue, source, 0.0)

        # main loop
        while pqueue.size > 0:
            tail_vert_idx = pq.extract_min(&pqueue)
            tail_vert_val = pqueue.Elements[tail_vert_idx].key

            # loop on outgoing edges
            for idx in range(<size_t>csr_indptr[tail_vert_idx], 
                <size_t>csr_indptr[tail_vert_idx + 1]):

                head_vert_idx = <size_t>csr_indices[idx]
                vert_state = pqueue.Elements[head_vert_idx].state
                if vert_state != SCANNED:
                    head_vert_val = tail_vert_val + csr_data[idx]
                    if vert_state == UNLABELED:
                        pq.insert(&pqueue, head_vert_idx, head_vert_val)
                    elif pqueue.Elements[head_vert_idx].key > head_vert_val:
                        pq.decrease_key(&pqueue, head_vert_idx, head_vert_val)

    # copy the results into a numpy array
    path_lengths = pq.copy_keys_to_numpy(&pqueue, <size_t>vertex_count)

    # cleanup
    pq.free_pqueue(&pqueue)  

    return path_lengths


cpdef cnp.ndarray compute_stsp(
    cnp.uint32_t[::1] csc_indptr,
    cnp.uint32_t[::1] csc_indices,
    DTYPE_t[::1] csc_data,
    int target_vert_idx,
    int vertex_count):
    """ 
    Compute single-target shortest path (from all vertices to one vertex)
    using the pq_bin_dec_0b priority queue.

    Does not return successors.

    input
    =====
    * cnp.uint32_t[::1] csc_indices : indices in the CSC format
    * cnp.uint32_t[::1] csc_indptr : pointers in the CSC format
    * DTYPE_t[::1] csc_data :  data (edge weights) in the CSC format
    * int target_vert_idx : source vertex index
    * int vertex_count : vertex count

    output
    ======
    * cnp.ndarray : shortest path length for each vertex
    """

    cdef:
        size_t tail_vert_idx, head_vert_idx, idx
        DTYPE_t tail_vert_val, head_vert_val
        pq.PriorityQueue pqueue
        ElementState vert_state
        size_t target = <size_t>target_vert_idx

    with nogil:

        # initialization of the heap elements 
        # all nodes have INFINITY key and UNLABELED state
        pq.init_pqueue(&pqueue, <size_t>vertex_count, <size_t>vertex_count)

        # the key is set to zero for the target vertex,
        # which is inserted into the heap
        pq.insert(&pqueue, target, 0.0)

        # main loop
        while pqueue.size > 0:
            head_vert_idx = pq.extract_min(&pqueue)
            head_vert_val = pqueue.Elements[head_vert_idx].key

            # loop on incoming edges
            for idx in range(<size_t>csc_indptr[head_vert_idx], 
                <size_t>csc_indptr[head_vert_idx + 1]):

                tail_vert_idx = <size_t>csc_indices[idx]
                vert_state = pqueue.Elements[tail_vert_idx].state
                if vert_state != SCANNED:
                    tail_vert_val = head_vert_val + csc_data[idx]
                    if vert_state == UNLABELED:
                        pq.insert(&pqueue, tail_vert_idx, tail_vert_val)
                    elif pqueue.Elements[tail_vert_idx].key > tail_vert_val:
                        pq.decrease_key(&pqueue, tail_vert_idx, tail_vert_val)

    # copy the results into a numpy array
    path_lengths = pq.copy_keys_to_numpy(&pqueue, <size_t>vertex_count)

    # cleanup
    pq.free_pqueue(&pqueue)  

    return path_lengths



# ============================================================================ #
# tests                                                                        #
# ============================================================================ #

from edsger.commons import DTYPE_PY
import numpy as np


cdef generate_single_edge_network_csr():
    """  
    Generate a single edge network in CSR format.

    This network has 1 edge and 2 vertices.
    """

    csr_indptr = np.array([0, 1, 1], dtype=np.uint32)
    csr_indices = np.array([1], dtype=np.uint32)
    csr_data = np.array([1.], dtype=DTYPE_PY)

    return csr_indptr, csr_indices, csr_data


cdef generate_single_edge_network_csc():
    """  
    Generate a single edge network in CSC format.

    This network has 1 edge and 2 vertices.
    """

    csc_indptr = np.array([0, 0, 1], dtype=np.uint32)
    csc_indices = np.array([0], dtype=np.uint32)
    csc_data = np.array([1.], dtype=DTYPE_PY)

    return csc_indptr, csc_indices, csc_data


cdef generate_braess_network_csr():
    """ 
    Generate a Braess-like network in CSR format.

    This network hs 5 edges and 4 vertices.
    """

    csr_indptr = np.array([0, 2, 4, 5, 5], dtype=np.uint32)
    csr_indices = np.array([1, 2, 2, 3, 3], dtype=np.uint32)
    csr_data = np.array([1., 2., 0., 2., 1.], dtype=DTYPE_PY)

    return csr_indptr, csr_indices, csr_data


cdef generate_braess_network_csc():
    """ 
    Generate a Braess-like network in CSC format.

    This network hs 5 edges and 4 vertices.
    """

    csc_indptr = np.array([0, 0, 1, 3, 5], dtype=np.uint32)
    csc_indices = np.array([0, 0, 1, 1, 2], dtype=np.uint32)
    csc_data = np.array([1., 2., 0., 2., 1.], dtype=DTYPE_PY)

    return csc_indptr, csc_indices, csc_data


<<<<<<< HEAD
cpdef compute_sssp_01():
    """ Compute SSSP with the compute_sssp routine on a single edge 
        network.
=======
cpdef compute_sssp_pq_bd0_01():
    """ 
    Compute SSSP with the compute_sssp_pq_bd0 routine on a single edge 
    network.
>>>>>>> 2f429322
    """

    csr_indptr, csr_indices, csr_data = generate_single_edge_network_csr()

    # from vertex 0
    path_lengths = compute_sssp(csr_indptr, csr_indices, csr_data, 0, 2)
    path_lengths_ref = np.array([0., 1.], dtype=DTYPE_PY)
    assert np.allclose(path_lengths_ref, path_lengths)

    # from vertex 1
    path_lengths = compute_sssp(csr_indptr, csr_indices, csr_data, 1, 2)
    path_lengths_ref = np.array([DTYPE_INF, 0.], dtype=DTYPE_PY)
    assert np.allclose(path_lengths_ref, path_lengths)


<<<<<<< HEAD
cpdef compute_stsp_01():
    """ Compute TSSP with the compute_stsp routine on a single edge 
        network.
=======
cpdef compute_stsp_pq_bd0_01():
    """ 
    Compute TSSP with the compute_stsp_pq_bd0 routine on a single edge 
    network.
>>>>>>> 2f429322
    """

    csc_indptr, csc_indices, csc_data = generate_single_edge_network_csc()

    # from vertex 0
    path_lengths = compute_stsp(csc_indptr, csc_indices, csc_data, 0, 2)
    path_lengths_ref = np.array([0., DTYPE_INF], dtype=DTYPE_PY)
    assert np.allclose(path_lengths_ref, path_lengths)

    # from vertex 1
    path_lengths = compute_stsp(csc_indptr, csc_indices, csc_data, 1, 2)
    path_lengths_ref = np.array([1., 0.], dtype=DTYPE_PY)
    assert np.allclose(path_lengths_ref, path_lengths)


<<<<<<< HEAD
cpdef compute_sssp_02():
    """ Compute SSSP with the compute_sssp routine on Braess-like 
        network.
=======
cpdef compute_sssp_pq_bd0_02():
    """ 
    Compute SSSP with the compute_sssp_pq_bd0 routine on Braess-like 
    network.
>>>>>>> 2f429322
    """

    csr_indptr, csr_indices, csr_data = generate_braess_network_csr()

    # from vertex 0
    path_lengths = compute_sssp(csr_indptr, csr_indices, csr_data, 0, 4)
    path_lengths_ref = np.array([0., 1., 1., 2.], dtype=DTYPE_PY)
    assert np.allclose(path_lengths_ref, path_lengths)

    # from vertex 1
    path_lengths = compute_sssp(csr_indptr, csr_indices, csr_data, 1, 4)
    path_lengths_ref = np.array([DTYPE_INF, 0., 0., 1.], dtype=DTYPE_PY)
    assert np.allclose(path_lengths_ref, path_lengths)

    # from vertex 2
    path_lengths = compute_sssp(csr_indptr, csr_indices, csr_data, 2, 4)
    path_lengths_ref = np.array([DTYPE_INF, DTYPE_INF, 0., 1.], dtype=DTYPE_PY)
    assert np.allclose(path_lengths_ref, path_lengths)

    # from vertex 3
    path_lengths = compute_sssp(csr_indptr, csr_indices, csr_data, 3, 4)
    path_lengths_ref = np.array([DTYPE_INF, DTYPE_INF, DTYPE_INF, 0.], dtype=DTYPE_PY)
    assert np.allclose(path_lengths_ref, path_lengths)


<<<<<<< HEAD
cpdef compute_stsp_02():
    """ Compute STSP with the compute_stsp routine on Braess-like 
        network.
=======
cpdef compute_stsp_pq_bd0_02():
    """ 
    Compute STSP with the compute_stsp_pq_bd0 routine on Braess-like 
    network.
>>>>>>> 2f429322
    """

    csc_indptr, csc_indices, csc_data = generate_braess_network_csc()

    # from vertex 0
    path_lengths = compute_stsp(csc_indptr, csc_indices, csc_data, 0, 4)
    path_lengths_ref = np.array([0., DTYPE_INF, DTYPE_INF, DTYPE_INF], dtype=DTYPE_PY)
    assert np.allclose(path_lengths_ref, path_lengths)

    # from vertex 1
    path_lengths = compute_stsp(csc_indptr, csc_indices, csc_data, 1, 4)
    path_lengths_ref = np.array([1., 0., DTYPE_INF, DTYPE_INF], dtype=DTYPE_PY)
    assert np.allclose(path_lengths_ref, path_lengths)

    # from vertex 2
    path_lengths = compute_stsp(csc_indptr, csc_indices, csc_data, 2, 4)
    path_lengths_ref = np.array([1., 0., 0., DTYPE_INF], dtype=DTYPE_PY)
    assert np.allclose(path_lengths_ref, path_lengths)

    # from vertex 3
    path_lengths = compute_stsp(csc_indptr, csc_indices, csc_data, 3, 4)
    path_lengths_ref = np.array([2., 1.0, 1., 0.], dtype=DTYPE_PY)
    assert np.allclose(path_lengths_ref, path_lengths)<|MERGE_RESOLUTION|>--- conflicted
+++ resolved
@@ -217,16 +217,10 @@
     return csc_indptr, csc_indices, csc_data
 
 
-<<<<<<< HEAD
 cpdef compute_sssp_01():
-    """ Compute SSSP with the compute_sssp routine on a single edge 
-        network.
-=======
-cpdef compute_sssp_pq_bd0_01():
     """ 
     Compute SSSP with the compute_sssp_pq_bd0 routine on a single edge 
     network.
->>>>>>> 2f429322
     """
 
     csr_indptr, csr_indices, csr_data = generate_single_edge_network_csr()
@@ -242,16 +236,10 @@
     assert np.allclose(path_lengths_ref, path_lengths)
 
 
-<<<<<<< HEAD
 cpdef compute_stsp_01():
-    """ Compute TSSP with the compute_stsp routine on a single edge 
-        network.
-=======
-cpdef compute_stsp_pq_bd0_01():
     """ 
     Compute TSSP with the compute_stsp_pq_bd0 routine on a single edge 
     network.
->>>>>>> 2f429322
     """
 
     csc_indptr, csc_indices, csc_data = generate_single_edge_network_csc()
@@ -267,16 +255,10 @@
     assert np.allclose(path_lengths_ref, path_lengths)
 
 
-<<<<<<< HEAD
 cpdef compute_sssp_02():
-    """ Compute SSSP with the compute_sssp routine on Braess-like 
-        network.
-=======
-cpdef compute_sssp_pq_bd0_02():
     """ 
     Compute SSSP with the compute_sssp_pq_bd0 routine on Braess-like 
     network.
->>>>>>> 2f429322
     """
 
     csr_indptr, csr_indices, csr_data = generate_braess_network_csr()
@@ -302,16 +284,10 @@
     assert np.allclose(path_lengths_ref, path_lengths)
 
 
-<<<<<<< HEAD
 cpdef compute_stsp_02():
-    """ Compute STSP with the compute_stsp routine on Braess-like 
-        network.
-=======
-cpdef compute_stsp_pq_bd0_02():
     """ 
     Compute STSP with the compute_stsp_pq_bd0 routine on Braess-like 
     network.
->>>>>>> 2f429322
     """
 
     csc_indptr, csc_indices, csc_data = generate_braess_network_csc()
