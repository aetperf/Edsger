""" An implementation of Dijkstra's algorithm.
    
author : Francois Pacull
copyright : Architecture & Performance
email: francois.pacull@architecture-performance.fr
license : MIT
"""

cimport numpy as cnp

from edsger.commons cimport (
    DTYPE_INF, UNLABELED, SCANNED, DTYPE_t, ElementState)
cimport edsger.pq_bin_dec_0b as pq  # priority queue

<<<<<<< HEAD
=======

>>>>>>> ef324b83
cpdef cnp.ndarray compute_sssp(
    cnp.uint32_t[::1] csr_indptr,
    cnp.uint32_t[::1] csr_indices,
    DTYPE_t[::1] csr_data,
    int source_vert_idx,
    int vertex_count):
    """ Compute single-source shortest path (from one vertex to all vertices)
        using the pq_bin_dec_0b priority queue.

        Does not return predecessors.

    input
    =====
    * cnp.uint32_t[::1] csr_indices : indices in the CSR format
    * cnp.uint32_t[::1] csr_indptr : pointers in the CSR format
    * DTYPE_t[::1] csr_data :  data (edge weights) in the CSR format
    * int source_vert_idx : source vertex index
    * int vertex_count : vertex count

    output
    ======
    * cnp.ndarray : shortest path length for each vertex
    """

    cdef:
        size_t tail_vert_idx, head_vert_idx, idx
        DTYPE_t tail_vert_val, head_vert_val
        pq.PriorityQueue pqueue
        ElementState vert_state
        size_t source = <size_t>source_vert_idx

    with nogil:

        # initialization of the heap elements 
        # all nodes have INFINITY key and UNLABELED state
        pq.init_pqueue(&pqueue, <size_t>vertex_count, <size_t>vertex_count)

        # the key is set to zero for the source vertex,
        # which is inserted into the heap
        pq.insert(&pqueue, source, 0.0)

        # main loop
        while pqueue.size > 0:
            tail_vert_idx = pq.extract_min(&pqueue)
            tail_vert_val = pqueue.Elements[tail_vert_idx].key

            # loop on outgoing edges
            for idx in range(<size_t>csr_indptr[tail_vert_idx], 
                <size_t>csr_indptr[tail_vert_idx + 1]):

                head_vert_idx = <size_t>csr_indices[idx]
                vert_state = pqueue.Elements[head_vert_idx].state
                if vert_state != SCANNED:
                    head_vert_val = tail_vert_val + csr_data[idx]
                    if vert_state == UNLABELED:
                        pq.insert(&pqueue, head_vert_idx, head_vert_val)
                    elif pqueue.Elements[head_vert_idx].key > head_vert_val:
                        pq.decrease_key(&pqueue, head_vert_idx, head_vert_val)

    # copy the results into a numpy array
    path_lengths = pq.copy_keys_to_numpy(&pqueue, <size_t>vertex_count)

    # cleanup
    pq.free_pqueue(&pqueue)  

    return path_lengths


cpdef cnp.ndarray compute_stsp(
    cnp.uint32_t[::1] csc_indptr,
    cnp.uint32_t[::1] csc_indices,
    DTYPE_t[::1] csc_data,
    int target_vert_idx,
    int vertex_count):
    """ Compute single-target shortest path (from all vertices to one vertex)
        using the pq_bin_dec_0b priority queue.

        Does not return successors.

    input
    =====
    * cnp.uint32_t[::1] csc_indices : indices in the CSC format
    * cnp.uint32_t[::1] csc_indptr : pointers in the CSC format
    * DTYPE_t[::1] csc_data :  data (edge weights) in the CSC format
    * int target_vert_idx : source vertex index
    * int vertex_count : vertex count

    output
    ======
    * cnp.ndarray : shortest path length for each vertex
    """

    cdef:
        size_t tail_vert_idx, head_vert_idx, idx
        DTYPE_t tail_vert_val, head_vert_val
        pq.PriorityQueue pqueue
        ElementState vert_state
        size_t target = <size_t>target_vert_idx

    with nogil:

        # initialization of the heap elements 
        # all nodes have INFINITY key and UNLABELED state
        pq.init_pqueue(&pqueue, <size_t>vertex_count, <size_t>vertex_count)

        # the key is set to zero for the target vertex,
        # which is inserted into the heap
        pq.insert(&pqueue, target, 0.0)

        # main loop
        while pqueue.size > 0:
            head_vert_idx = pq.extract_min(&pqueue)
            head_vert_val = pqueue.Elements[head_vert_idx].key

            # loop on incoming edges
            for idx in range(<size_t>csc_indptr[head_vert_idx], 
                <size_t>csc_indptr[head_vert_idx + 1]):

                tail_vert_idx = <size_t>csc_indices[idx]
                vert_state = pqueue.Elements[tail_vert_idx].state
                if vert_state != SCANNED:
                    tail_vert_val = head_vert_val + csc_data[idx]
                    if vert_state == UNLABELED:
                        pq.insert(&pqueue, tail_vert_idx, tail_vert_val)
                    elif pqueue.Elements[tail_vert_idx].key > tail_vert_val:
                        pq.decrease_key(&pqueue, tail_vert_idx, tail_vert_val)

    # copy the results into a numpy array
    path_lengths = pq.copy_keys_to_numpy(&pqueue, <size_t>vertex_count)

    # cleanup
    pq.free_pqueue(&pqueue)  

    return path_lengths



# ============================================================================ #
# tests                                                                        #
# ============================================================================ #

from edsger.commons cimport DTYPE
import numpy as np


cdef generate_single_edge_network_csr():
    """  Generate a single edge network in CSR format.

        This network has 1 edge and 2 vertices.
    """

    csr_indptr = np.array([0, 1, 1], dtype=np.uint32)
    csr_indices = np.array([1], dtype=np.uint32)
    csr_data = np.array([1.], dtype=DTYPE)

    return csr_indptr, csr_indices, csr_data


cdef generate_single_edge_network_csc():
    """  Generate a single edge network in CSC format.

        This network has 1 edge and 2 vertices.
    """

    csc_indptr = np.array([0, 0, 1], dtype=np.uint32)
    csc_indices = np.array([0], dtype=np.uint32)
    csc_data = np.array([1.], dtype=DTYPE)

    return csc_indptr, csc_indices, csc_data


cdef generate_braess_network_csr():
    """ Generate a Braess-like network in CSR format.

        This network hs 5 edges and 4 vertices.
    """

    csr_indptr = np.array([0, 2, 4, 5, 5], dtype=np.uint32)
    csr_indices = np.array([1, 2, 2, 3, 3], dtype=np.uint32)
    csr_data = np.array([1., 2., 0., 2., 1.], dtype=DTYPE)

    return csr_indptr, csr_indices, csr_data


cdef generate_braess_network_csc():
    """ Generate a Braess-like network in CSC format.

        This network hs 5 edges and 4 vertices.
    """

    csc_indptr = np.array([0, 0, 1, 3, 5], dtype=np.uint32)
    csc_indices = np.array([0, 0, 1, 1, 2], dtype=np.uint32)
    csc_data = np.array([1., 2., 0., 2., 1.], dtype=DTYPE)

    return csc_indptr, csc_indices, csc_data


cpdef compute_sssp_01():
    """ Compute SSSP with the compute_sssp routine on a single edge 
        network.
    """

    csr_indptr, csr_indices, csr_data = generate_single_edge_network_csr()

    # from vertex 0
    path_lengths = compute_sssp(csr_indptr, csr_indices, csr_data, 0, 2)
    path_lengths_ref = np.array([0., 1.], dtype=DTYPE)
    assert np.allclose(path_lengths_ref, path_lengths)

    # from vertex 1
    path_lengths = compute_sssp(csr_indptr, csr_indices, csr_data, 1, 2)
    path_lengths_ref = np.array([DTYPE_INF, 0.], dtype=DTYPE)
    assert np.allclose(path_lengths_ref, path_lengths)


cpdef compute_stsp_01():
    """ Compute TSSP with the compute_stsp routine on a single edge 
        network.
    """

    csc_indptr, csc_indices, csc_data = generate_single_edge_network_csc()

    # from vertex 0
    path_lengths = compute_stsp(csc_indptr, csc_indices, csc_data, 0, 2)
    path_lengths_ref = np.array([0., DTYPE_INF], dtype=DTYPE)
    assert np.allclose(path_lengths_ref, path_lengths)

    # from vertex 1
    path_lengths = compute_stsp(csc_indptr, csc_indices, csc_data, 1, 2)
    path_lengths_ref = np.array([1., 0.], dtype=DTYPE)
    assert np.allclose(path_lengths_ref, path_lengths)


cpdef compute_sssp_02():
    """ Compute SSSP with the compute_sssp routine on Braess-like 
        network.
    """

    csr_indptr, csr_indices, csr_data = generate_braess_network_csr()

    # from vertex 0
    path_lengths = compute_sssp(csr_indptr, csr_indices, csr_data, 0, 4)
    path_lengths_ref = np.array([0., 1., 1., 2.], dtype=DTYPE)
    assert np.allclose(path_lengths_ref, path_lengths)

    # from vertex 1
    path_lengths = compute_sssp(csr_indptr, csr_indices, csr_data, 1, 4)
    path_lengths_ref = np.array([DTYPE_INF, 0., 0., 1.], dtype=DTYPE)
    assert np.allclose(path_lengths_ref, path_lengths)

    # from vertex 2
    path_lengths = compute_sssp(csr_indptr, csr_indices, csr_data, 2, 4)
    path_lengths_ref = np.array([DTYPE_INF, DTYPE_INF, 0., 1.], dtype=DTYPE)
    assert np.allclose(path_lengths_ref, path_lengths)

    # from vertex 3
    path_lengths = compute_sssp(csr_indptr, csr_indices, csr_data, 3, 4)
    path_lengths_ref = np.array([DTYPE_INF, DTYPE_INF, DTYPE_INF, 0.], dtype=DTYPE)
    assert np.allclose(path_lengths_ref, path_lengths)


cpdef compute_stsp_02():
    """ Compute STSP with the compute_stsp routine on Braess-like 
        network.
    """

    csc_indptr, csc_indices, csc_data = generate_braess_network_csc()

    # from vertex 0
    path_lengths = compute_stsp(csc_indptr, csc_indices, csc_data, 0, 4)
    path_lengths_ref = np.array([0., DTYPE_INF, DTYPE_INF, DTYPE_INF], dtype=DTYPE)
    assert np.allclose(path_lengths_ref, path_lengths)

    # from vertex 1
    path_lengths = compute_stsp(csc_indptr, csc_indices, csc_data, 1, 4)
    path_lengths_ref = np.array([1., 0., DTYPE_INF, DTYPE_INF], dtype=DTYPE)
    assert np.allclose(path_lengths_ref, path_lengths)

    # from vertex 2
    path_lengths = compute_stsp(csc_indptr, csc_indices, csc_data, 2, 4)
    path_lengths_ref = np.array([1., 0., 0., DTYPE_INF], dtype=DTYPE)
    assert np.allclose(path_lengths_ref, path_lengths)

    # from vertex 3
    path_lengths = compute_stsp(csc_indptr, csc_indices, csc_data, 3, 4)
    path_lengths_ref = np.array([2., 1.0, 1., 0.], dtype=DTYPE)
    assert np.allclose(path_lengths_ref, path_lengths)<|MERGE_RESOLUTION|>--- conflicted
+++ resolved
@@ -12,10 +12,7 @@
     DTYPE_INF, UNLABELED, SCANNED, DTYPE_t, ElementState)
 cimport edsger.pq_bin_dec_0b as pq  # priority queue
 
-<<<<<<< HEAD
-=======
-
->>>>>>> ef324b83
+
 cpdef cnp.ndarray compute_sssp(
     cnp.uint32_t[::1] csr_indptr,
     cnp.uint32_t[::1] csr_indices,
