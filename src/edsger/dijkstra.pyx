--- conflicted
+++ resolved
@@ -10,12 +10,7 @@
 
 from edsger.commons cimport (
     DTYPE_INF, UNLABELED, SCANNED, DTYPE_t, ElementState)
-<<<<<<< HEAD
-cimport edsger.pq_bin_dec_0b as pq  # priority queue based on a binary heap
-=======
-cimport edsger.pq_bin_dec_0b as pq_bd0  # priority queue
-
->>>>>>> d6ceac21
+cimport edsger.pq_bin_dec_0b as pq  # priority queue
 
 cpdef cnp.ndarray compute_sssp(
     cnp.uint32_t[::1] csr_indptr,
